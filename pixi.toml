--- conflicted
+++ resolved
@@ -9,10 +9,7 @@
 ipywidgets  = "*"
 pyinstaller = "*"
 python      = ">=3.13"
-<<<<<<< HEAD
-=======
 rampy       = { git = "https://github.com/zaynram/ramda-py" }
->>>>>>> 45cabefd
 tqdm        = "*"
 
 [environments]
